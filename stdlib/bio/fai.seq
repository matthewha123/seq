--- conflicted
+++ resolved
@@ -110,15 +110,12 @@
         else:
             self.file.close()
 
-<<<<<<< HEAD
-=======
     def __enter__(self: FAIReader):
         pass
 
     def __exit__(self: FAIReader):
         self.close()
 
->>>>>>> c70a8bde
 def FAI(path: str, fastq: bool, validate: bool = True, gzip: bool = True, copy: bool = True) -> FAIReader:
     return FAIReader(path=path, fastq=fastq, validate=validate, gzip=gzip, copy=copy)
 
